import pickle
import numpy as np
import cv2
from .points import Point2D, Point3D, HomogeneousCoordinatesPoint

__doc__ = r"""

# Theoretical introduction

Camera calibration is based on the pinhole camera model that approximate how lights travels between the scene and the camera sensor. There are two sets of parameters:

- The **extrinsic parameters** define the camera position and orientation relative to the world coordinates system.
- The **Intrinsic parameters** define the camera sensor and lens parameters.

There are 3 different coordinates systems:

- The world 3D coordinates system
- The camera 3D coordinates system
- The 2D pixel positions where 3D positions are being projected.


## Extrinsic parameters
The extrinsic parameters defines the transformations from the world 3D coordinates \(\left[x_O,y_O,z_O\right]^T\) to the camera 3D coordinates \(\left[x_C,y_C,z_C\right]^T\). The camera 3D coordinates system has the following **conventions**:

- The point \((0,0,0)\) is the center of projection of the camera and is called the *principal point*.
- The \(z\) axis of the camera points *towards the scene*, the \(x\) axis is along the sensor width pointing towards the right, and the \(y\) axis is along the sensor height pointing towards the bottom.

The camera coordinates system is therefore a *transformation* of the world coordinates systems with:

- A **rotation** defined by a rotation matrix \(R\) using euler angles in a right-hand orthogonal system. The rotation is applied to the world coordinates system to obtain the camera orientation.
- A **translation** defined by a translation vector \(T\) representing the position of the center of the world in the camera coordinates system !

Hence,

$$\lambda\left[\begin{matrix}x_C\\ y_C\\ z_C\\ 1\end{matrix}\right] = \left[\begin{matrix}
R_{3\times 3} & T_{3\times 1}\\{\bf 0}_{1\times 3}&1
\end{matrix}\right] \left[\begin{matrix}x_O\\y_O\\z_O\\1\end{matrix}\right]$$

**Important notes:**

- The rotation matrix represents a passive (or alias) transformation because it's the coordinates system that rotates and not the objects.
- Euler angles define a 3D rotation starting with a rotation around \(x\) followed by a rotation around \(y\) followed by a rotation around \(z\) (the order matters).
- If \(T\) is expressed in the camera coordinate system, the position of the camera expressed in world coordinates system is \(C:=-R^{-1}T = -R^{T}T\) (since \(R\) is a rotation matrix).


## Intrinsic parameters

The intrinsic parameters defines the transformation between the 3D coordinates relative to the camera center \(\left[x_C,y_C,z_C\right]^T\) and the 2D coordinates in the camera sensor \(\left[i,j\right]^T\). This transformation is called a *projection* and includes:

- the scale produced by the focal length, with \(f\) being the distance between the camera center and the plane on which the image is projected.
- the scale factors \((m_x,m_y)\) relating pixels units to distance units (usually \(m_x=m_y\) because pixels are squares).
- the translation from the camera _principal point_ to a top-left origin, with \((u_0,v_0)\) being the position of the *principal point* expressed in the image coordinates system.
- a skew coefficient \(\gamma\) between the \(x\) and \(y\) axis in the sensor (usually \(\gamma=0\) because pixels are squares).

Those transformations can be aggregated in one single matrix called **camera matrix**:

$$K := \left[\begin{matrix}f\cdot m_x & \gamma & u_0 \\ 0 & f\cdot m_y & v_0 \\ 0 & 0 & 1\end{matrix}\right]$$

Therefore,
$$\lambda\left[\begin{matrix}i\\ j\\ 1\end{matrix}\right]= \left[\begin{matrix}K_{3\times 3}&{\bf 0}_{3\times 1}\end{matrix}\right]\left[\begin{matrix}x_C\\y_C\\z_C\\1\end{matrix}\right]$$

**Notes:**

- The width and height of the image are to be added to those parameters and delimits the sensor width and height in pixels.
- When applying the **direct** projection of a given 3D point, different values of \(\lambda\) will always give the **same** 2D point.
- When applying the **inverse** projection on a given 2D point, different values of \(\lambda\) will give **different** 3D points.

This is obvious when simplifying the relation between the two points (The column \({\bf 0}_{3\times 1}\) cancels the homogenous component of the 3D point):

$$\lambda\left[\begin{matrix}i\\j\\1\end{matrix}\right]= \left[\begin{matrix}K_{3\times 3}\end{matrix}\right]\left[\begin{matrix}x_C\\y_C\\z_C\end{matrix}\right]$$

The 2D vector in homogenous coordinates is not affected by the value of \(\lambda\), while the 3D vector is.



## Projection model

Therefore, by combining

- the transformation from the world coordinates system to the camera coordinates system (defined by \(R\) and \(T\))
- with the projection from the camera coordinates system to the image pixels (defined by \(K\)),

We have a projection model allowing to compute the coordinates of a 2D point in the image \(\left(i,j\right)\) from a 3D point in the real world \(\left(x,y,z\right)\) described by the matrix \(P\):
$$P := \left[\begin{matrix}K_{3\times 3}&{\bf 0}_{3\times 1}\end{matrix}\right] \left[\begin{matrix}R_{3\times 3}&T_{3\times 1}\\{\bf 0}_{1\times 3}&1\end{matrix}\right]=K_{3\times 3}\left[\begin{matrix}R_{3\times 3}&T_{3\times 1}\end{matrix}\right]$$

The opposite operation requires to invert \(P\) and is done by pseudo-inverse inversion because \(P\) is rectangular.


## Limitations
We need a model of the distortions brought by the lens:

- **radial** distortion cause lines far from principal point to look distorted.
- **tangential** distortion: occur when lens is not prefectly align with the \(z\) axis of the camera.

Many lens distortion models exist. Here, we will use the model used in [opencv](https://docs.opencv.org/3.1.0/d4/d94/tutorial_camera_calibration.html).


## Distortion models

There are actually 2 different models:

- The direct model that applies distortion: find the 2D image (distorted) coordinates of a 3D point given its 2D projected (undistorted) coordinates.
- The inverse model that rectifies distortion: find the 2D (undistorted) coordinate allowing to project a 2D (distorted) image coordinate into 3D.

.. image:: https://github.com/ispgroupucl/calib3d/blob/main/assets/distortion_steps.png?raw=true

### Direct model: "distort"

The following relationships allows to compute the distorted 2D coordinates \((x_d,y_d)\) on an image from the 2D coordinates provided by the linear projection model \((x_u,y_u)\). Those coordinates are expressed in the camera coordinate system, i.e. they are distances (not pixels) and the point \((0,0)\) is the principal point of the camera.

$$\begin{align}
    x_d &= x_u\overbrace{\left(1 + k_1 {r_u}^2 + k_2 {r_u}^4 + k_3 {r_u}^6+\cdots\right)}^{\text{radial component}} + \overbrace{\left[2p_1 x_uy_u + p_2\left({r_u}^2 + 2{x_u}^2\right)\right]}^{\text{tangeantial component}}\\
    y_d &= y_u\left(1 + k_1 {r_u}^2 + k_2 {r_u}^4 + k_3 {r_u}^6+\cdots\right) + \left[2p_2 x_uy_u + p_1\left({r_u}^2 + 2{y_u}^2\right)\right]
\end{align}$$

Where:

- \(k_1, k_2, k_3, \cdots\)  are the radial distortion coefficients
- \(t_1, t_2\) are the tangential distortion coefficients
- \({r_u}^2 := {x_u}^2 + {y_u}^2\)

We usually use only 3 radial distortion coefficients, which makes a total of 5 coefficients. Those coefficients are found by running an optimisation algorithm on a set of 2D point - 3D point relations as we did with `cv2.calibrateCamera`. They are stored in the `k` vector.

### Inverse model: "rectify"

The distortion operation cannot be inverted analitically using the coefficients \(k_1\), \(k_2\), \(k_3\), \(p_1\), \(p_2\) (i.e. have \(x_u=f_{k_{1,2,3},p_{1,2}}(x_d,y_d)\) and \(y_u=f_{k_{1,2,3},p_{1,2}}(x_d,y_d)\)). We either need another model with another set of coefficients, or make an approximation.

Here, we will use the following approximation: We will assume that the distortion at point \((x_d,y_d)\) would be the same that distortion at point \((x_u,y_u)\) ! Therefore:

$$\left\{\begin{align}
    2p_1 x_uy_u + p_2\left({r_u}^2 + 2{x_u}^2\right) &\approx 2p_1 x_dy_d + p_2\left({r_d}^2 + 2{x_d}^2\right)\\
    2p_2 x_uy_u + p_1\left({r_u}^2 + 2{y_u}^2\right) &\approx 2p_2 x_dy_d + p_1\left({r_d}^2 + 2{y_d}^2\right) \\
    \left(1 + k_1 {r_u}^2 + k_2 {r_u}^4 + k_3 {r_u}^6+\cdots\right) &\approx \left(1 + k_1 {r_d}^2 + k_2 {r_d}^4 + k_3 {r_d}^6+\cdots\right)
   \end{align}\right.
    $$

If this approximation holds, it's much easier to get an analytical expression of \(x_u=f_{k_{1,2,3},p_{1,2}}(x_d,y_d)\) and \(y_u=f_{k_{1,2,3},p_{1,2}}(x_d,y_d)\).


# Implementation

This library defines a [Calib](./calib3d.calib#Calib) object to represent a calibrated camera. Its constructor receives in arguments the intrinsic and extrinsic parameters:

- image dimensions `width` and `height`,
- the translation vector `T`,
- the rotation matrix `R`,
- the camera matrix `K`.

The method `project_3D_to_2D` allows to compute the position in the image of a 3D point in the world. The opposite operation `project_2D_to_3D` requires an additional parameter `Z` that tells the \(z\) coordinate of the 3D point.

"""

EPS = 1e-5

class Calib():
    def __init__(self, *, width: int, height: int, T: np.ndarray, R: np.ndarray, K: np.ndarray, k=None, **_) -> None:
        """ Represents a calibrated camera.

        Args:
            width (int): image width
            height (int): image height
            T (np.ndarray): translation vector
            R (np.ndarray): rotation matrix
            K (np.ndarray): camera matrix holding intrinsic parameters
            k (np.ndarray, optional): lens distortion coefficients. Defaults to None.
        """
        self.w = self.width = int(width)
        self.h = self.height = int(height)
        self.T = T
        self.K = K
        self.k = np.array((k if k is not None else [0,0,0,0,0]), dtype=np.float64)
        self.R = R
        self.C = Point3D(-R.T@T)
        self.P = self.K @ np.hstack((self.R, self.T))
        self.Pinv = np.linalg.pinv(self.P)
        self.Kinv = np.linalg.pinv(self.K)

    def update(self, **kwargs) -> 'Calib':
        """ Creates another Calib object with the given keyword arguments updated
            Args:
                **kwargs : Any of the arguments of `Calib`. Other arguments remain unchanged.
            Returns:
                A new Calib object
        """
        return self.__class__(**{**self.dict, **kwargs})

    @classmethod
    def from_P(cls, P, width, height) -> 'Calib':
        """ Create a `Calib` object from a given projection matrix `P` and image dimensions `width` and `height`.

            Args:
                P (np.ndarray): a 3x4 projection matrix
                width (int): image width
                height (int): image height
            Returns:
                A Calib object
        """
        K, R, T, Rx, Ry, Rz, angles = cv2.decomposeProjectionMatrix(P) # pylint: disable=unused-variable
        return cls(K=K, R=R, T=Point3D(-R@Point3D(T)), width=width, height=height)

    @classmethod
    def load(cls, filename) -> 'Calib':
        """ Loads a Calib object from a file (using the pickle library)
            Args:
                filename (str): the file that stores the Calib object
            Returns:
                The `Calib` object previously saved in `filename`.
        """
        with open(filename, "rb") as f:
            return cls(**pickle.load(f))

    @property
    def dict(self) -> dict:
        """ Gets a dictionnary representing the calib object (allowing easier serialization)
        """
        return {k: getattr(self, k) for k in self.__dict__}

    def dump(self, filename) -> None:
        """ Saves the current calib object to a file (using the pickle library)
            Args:
                filename (str): the file that will store the calib object
        """
        with open(filename, "wb") as f:
            pickle.dump(self.dict, f)

    def _project_3D_to_2D_cv2(self, point3D: Point3D):
        raise BaseException("This function gives errors when rotating the calibration...")
        return Point2D(cv2.projectPoints(point3D, cv2.Rodrigues(self.R)[0], self.T, self.K, self.k.astype(np.float64))[0][:,0,:].T)

    def project_3D_to_2D(self, point3D: Point3D) -> Point2D:
        """ Using the calib object, project a 3D point in the 2D image space.
            Args:
                point3D (Point3D): the 3D point to be projected
            Returns:
                The point in the 2D image space on which point3D is projected by calib
        """
        #assert isinstance(point3D, Point3D), "Wrong argument type '{}'. Expected {}".format(type(point3D), Point3D)
        point2D_H = self.P @ point3D.H # returns a np.ndarray object
        point2D_H[2] = point2D_H[2] * np.sign(point2D_H[2]) # correct projection of points being projected behind the camera
        point2D = Point2D(point2D_H)
        # avoid distortion of points too far away
        excluded_points = np.logical_or(np.logical_or(point2D.x < -self.width, point2D.x > 2*self.width),
                                        np.logical_or(point2D.y < -self.height, point2D.y > 2*self.height))
        return Point2D(np.where(excluded_points, point2D, self.distort(point2D)))

    def project_2D_to_3D(self, point2D: Point2D, X: float=None, Y: float=None, Z: float=None) -> Point3D:
        """ Using the calib object, project a 2D point in the 3D image space
            given one of it's 3D coordinates (X, Y or Z). One and only one
            coordinate must be given.
            Args:
                point2D (Point2D): the 2D point to be projected
                X (float): the X coordinate of the 3D point
                Y (float): the Y coordinate of the 3D point
                Z (float): the Z coordinate of the 3D point
            Returns:
                The point in the 3D world that projects on `point2D` and for
                which the given coordinates is given.
        """
        v = [X, Y, Z]
        assert sum([x is not None for x in v]) == 1, "One and only one of X, Y, Z must be given"
        assert isinstance(point2D, Point2D), "Wrong argument type '{}'. Expected {}".format(type(point2D), Point2D)

        P = np.nan_to_num(Point3D(*v), 0)
        v = np.array([[0 if x is None else 1 for x in v]]).T
        return self.project_2D_to_3D_plane(point2D, P, v)

    def project_2D_to_3D_plane(self, point2D: Point2D, point3D: Point3D, n) -> Point3D:
        """ Using the calib object, project a 2D point in the 3D image space
            given the normal vector and point of a 3D plane with which
            it intersects.
            Args:
                point2D (Point2D): the 2D point to be projected
                point3D (Point3D): a Point3D on the plane
                n (np.ndarray): the normal vector of the plane
            Returns:
                The point in the 3D world that projects on `point2D` and for
                which the given coordinates is given.
        """
        assert isinstance(point2D, Point2D), "Wrong argument type '{}'. Expected {}".format(type(point2D), Point2D)
        assert isinstance(point3D, Point3D), "Wrong argument type '{}'. Expected {}".format(type(point3D), Point3D)

        point2D = self.rectify(point2D)
        X = Point3D(self.Pinv @ point2D.H)
        d = (X - self.C)
<<<<<<< HEAD
        return line_plane_intersection(self.C, d, point3D, n)
=======
        P = Point3D([0 if x is None else x for x in v])
        v = np.array([[0 if x is None else 1 for x in v]]).T
        return line_plane_intersection(self.C, d, P, v)
>>>>>>> 1a1b24fd

    def distort(self, point2D: Point2D) -> Point2D:
        """ Applies lens distortions to the given `point2D`.
        """
        if np.any(self.k):
            rad1, rad2, tan1, tan2, rad3 = self.k.flatten()
            # Convert image coordinates to camera coordinates (with z=1 which is the projection plane)
            point2D = Point2D(self.Kinv @ point2D.H)

            r2 = point2D.x*point2D.x + point2D.y*point2D.y
            delta = 1 + rad1*r2 + rad2*r2*r2 + rad3*r2*r2*r2
            dx = np.array([
                2*tan1*point2D.x*point2D.y + tan2*(r2 + 2*point2D.x*point2D.x),
                2*tan2*point2D.x*point2D.y + tan1*(r2 + 2*point2D.y*point2D.y)
            ]).reshape(2, -1)

            point2D = point2D*delta + dx
            # Convert camera coordinates to pixel coordinates
            point2D = Point2D(self.K @ point2D.H)
        return point2D

    def rectify(self, point2D: Point2D) -> Point2D:
        """ Removes lens distortion to the given `Point2D`.
        """
        if np.any(self.k):
            rad1, rad2, tan1, tan2, rad3 = self.k.flatten()
            point2D = Point2D(self.Kinv @ point2D.H) # to camera coordinates

            r2 = point2D.x*point2D.x + point2D.y*point2D.y
            delta = 1 + rad1*r2 + rad2*r2*r2 + rad3*r2*r2*r2
            dx = np.array([
                2*tan1*point2D.x*point2D.y + tan2*(r2 + 2*point2D.x*point2D.x),
                2*tan2*point2D.x*point2D.y + tan1*(r2 + 2*point2D.y*point2D.y)
            ]).reshape(2, -1)

            point2D = (point2D - dx)/delta
            point2D = Point2D(self.K @ point2D.H) # to pixel coordinates
        return point2D

    def crop(self, x_slice: slice, y_slice: slice) -> 'Calib':
        x0 = x_slice.start
        y0 = y_slice.start
        width = x_slice.stop - x_slice.start
        height = y_slice.stop - y_slice.start
        T = np.array([[1, 0,-x0], [0, 1,-y0], [0, 0, 1]])
        return self.update(width=width, height=height, K=T@self.K)

    def scale(self, output_width: int=None, output_height: int=None, sx: float=None, sy: float=None) -> 'Calib':
        """ Returns a calib corresponding to a camera that was scaled by horizontal and vertical scale
            factors `sx` and `sy`. If `sx` and `sy` are not given, the scale factors are computed with the current
            width and height and the given `output_width` and `output_height`.
        """
        sx = sx or output_width/self.width
        sy = sy or output_height/self.height
        width = output_width or int(self.width*sx)
        height = output_height or int(self.height*sy)
        S = np.array([[sx, 0, 0], [0, sy, 0], [0, 0, 1]])
        return self.update(width=width, height=height, K=S@self.K)

    def flip(self) -> 'Calib':
        """ Returns a calib corresponding to a camera that was flipped horizontally.
        """
        F = np.array([[-1, 0, self.width-1], [0, 1, 0], [0, 0, 1]])
        return self.update(K=F@self.K)

    def rotate(self, angle) -> 'Calib':
        """ Returns a calib corresponding to a camera that was rotated by `angle` degrees.
            angle (float) : Angle of rotation in degrees.
        """
        if angle == 0:
            return self
        A, new_width, new_height = compute_rotate(self.width, self.height, angle, degrees=True)
        return self.update(K=A@self.K, width=new_width, height=new_height)

    def rot90(self, k) -> 'Calib':
        """ Returns a calib corresponding to a camera that was rotated `k` times around it's main axis.
            k (int) : Number of times the array is rotated by 90 degrees.

            .. todo:: This method should be tested.
        """
        raise NotImplementedError("Method not tested")
        R = np.array([[0, 1, 0], [-1, 0, 0], [0, 0, 1]])**k
        transpose = k % 2
        return self.update(K=R@self.K, width=self.height if transpose else self.width, height=self.width if transpose else self.height)

    def compute_length2D(self, point3D: Point3D, length3D: float) -> np.ndarray:
        """ Returns the length in pixel of a 3D length at point3D

            .. versionchanged:: 2.8.0: `length3D` and `point3D` were interverted.
        """
        assert np.isscalar(length3D), f"This function expects a scalar `length3D` argument. Received {length3D}"
        point3D_c = Point3D(np.hstack((self.R, self.T)) @ point3D.H)  # Point3D expressed in camera coordinates system
        orth = np.dot(point3D_c.flatten(), Point3D(point3D_c.x, point3D_c.y, 0).flatten())
        orth = orth *length3D / np.linalg.norm(orth)
        point3D_c.y += orth # add the 3D length orthogonally to the point in camera coordinates
        point2D = self.distort(Point2D(self.K @ point3D_c)) # go in the 2D world
        length = np.linalg.norm(point2D - self.project_3D_to_2D(point3D), axis=0)
        return length#float(length) if point3D.shape[1] == 1 else length

    def compute_length3D(self, point3D: Point3D, length2D: float) -> np.ndarray:
        """ Returns the (maximum) distance of the 3D point located `length2D` pixels away from `point3D` in the image plane.
        """
        assert np.isscalar(length2D), f"This function expects a scalar `length2D` argument. Received {length2D}"
        point2D_shifted = self.project_3D_to_2D(point3D)
        point2D_shifted.x += length2D
        point2D_shifted = self.rectify(point2D_shifted)
        point3D_shifted_c = Point3D(self.Kinv @ point2D_shifted.H)
        point3D_c = Point3D(np.hstack((self.R, self.T)) @ point3D.H)  # Point3D expressed in camera coordinates system
        point3D_shifted_c = point3D_shifted_c*point3D_c.z/point3D_shifted_c.z
        length = np.linalg.norm(point3D_shifted_c - point3D_c, axis=0)
        return length

    def projects_in(self, point3D: Point3D) -> np.ndarray:
        """ Check wether point3D projects into the `Calib` object.
            Returns `True` where for points that projects in the image and `False` otherwise.
        """
        point2D = self.project_3D_to_2D(point3D)
        cond = np.stack((point2D.x >= 0, point2D.y >= 0, point2D.x <= self.width-1, point2D.y <= self.height-1, ~self.is_behind(point3D)))
        return np.all(cond, axis=0)

    def dist_to_border(self, point3D: Point3D) -> np.ndarray:
        """ Returns the distance to `Calib` object's borders in both dimensions,
            For each point given in point3D
        """
        point2D = self.project_3D_to_2D(point3D)
        distx = np.min(np.stack((self.width - point2D.x, point2D.x)), axis=0)
        disty = np.min(np.stack((self.height - point2D.y, point2D.y)), axis=0)
        return distx, disty

    def is_behind(self, point3D: Point3D) -> np.ndarray:
        """ Returns `True` where for points that are behind the camera and `False` otherwise.
        """
        n = Point3D(0,0,1) # normal to the camera plane in camera 3D coordinates system
        point3D_c = Point3D(np.hstack((self.R, self.T)) @ point3D.H)  # point3D expressed in camera 3D coordinates system
        return np.asarray((n.T @ point3D_c)[0] < 0)

    def __str__(self):
        return f"Calib object ({self.width}×{self.height})@({self.C.x: 1.6g},{self.C.y: 1.6g},{self.C.z: 1.6g})"


def line_plane_intersection(C: Point3D, d, P: Point3D, n) -> Point3D:
    """ Finds the intersection between a line and a plane.
        Args:
            C (Point3D): a point on the line
            d (np.ndarray): the direction-vector of the line
            P (Point3D): a Point3D on the plane
            n (np.ndarray): the normal vector of the plane
        Returns the Point3D at the intersection between the line and the plane.
    """
    d = d/np.linalg.norm(d, axis=0)
    dot = d.T @ n
    with np.errstate(divide='ignore', invalid='ignore'):
        dist = ((P-C).T @ n) / dot
        dist[np.isinf(dist)] = np.nan
    #if np.any(np.abs(dot) < EPS):
    #    return None
    #dist = ((P-C).T @ n) / dot  # Distance between plane z=Z and camera
    return Point3D(C + dist.T*d)


def point_line_distance(P, d, X) -> float:
    """ Finds the distance between a line and a point.
        Args:
            P (HomogeneousCoordinatesPoint): a point on the line
            d (np.ndarray): the line direction-vector
            X (HomogeneousCoordinatesPoint): a point.
        Returns the distance between the line and the point.
    """
    return np.linalg.norm(np.cross(d.flatten(), (P-X).flatten()))/np.linalg.norm(d)


def compute_rotate(width, height, angle, degrees=True):
    """ Computes rotation matrix and new width and height for a rotation of angle degrees of a widthxheight image.
    """
    assert degrees, "Angle in gradient is not implemented (yet)"
    # Convert the OpenCV 3x2 rotation matrix to 3x3
    R = np.eye(3)
    R[0:2,:] = cv2.getRotationMatrix2D((width/2, height/2), angle, 1.0)
    R2D = R[0:2,0:2]

    # Obtain the rotated coordinates of the image corners
    rotated_coords = [
        np.array([-width/2,  height/2]) @ R2D,
        np.array([ width/2,  height/2]) @ R2D,
        np.array([-width/2, -height/2]) @ R2D,
        np.array([ width/2, -height/2]) @ R2D
    ]

    # Find the size of the new image
    right_bound = max([pt[0] for pt in rotated_coords])
    left_bound = min([pt[0] for pt in rotated_coords])
    top_bound = max([pt[1] for pt in rotated_coords])
    bot_bound = min([pt[1] for pt in rotated_coords])

    new_width = int(abs(right_bound - left_bound))
    new_height = int(abs(top_bound - bot_bound))

    # We require a translation matrix to keep the image centred
    T = np.array([
        [1, 0, new_width/2 - width/2],
        [0, 1, new_height/2 - height/2],
        [0, 0, 1]
    ])
    return T@R, new_width, new_height


def rotate_image(image, angle):
    """ Rotates an image around its center by the given angle (in degrees).
        The returned image will be large enough to hold the entire new image, with a black background
    """
    height, width = image.shape[0:2]
    A, new_width, new_height = compute_rotate(width, height, angle)
    return cv2.warpAffine(image, A[0:2,:], (new_width, new_height), flags=cv2.INTER_LINEAR)

def parameters_to_affine_transform(angle: float, x_slice: slice, y_slice: slice,
    output_shape: tuple, do_flip: bool=False):
    """ Compute the affine transformation matrix that correspond to a
        - horizontal flip if `do_flip` is `True`, followed by a
        - rotation of `angle` degrees around output image center, followed by a
        - crop defined by `x_slice` and `y_slice`, followed by a
        - scale to recover `output_shape`.
    """
    # Rotation
    R = np.eye(3)
    center = ((x_slice.start + x_slice.stop)/2, (y_slice.start + y_slice.stop)/2)
    R[0:2,:] = cv2.getRotationMatrix2D(center, angle, 1.0)

    # Crop
    x0 = x_slice.start
    y0 = y_slice.start
    width = x_slice.stop - x_slice.start
    height = y_slice.stop - y_slice.start
    C = np.array([[1, 0,-x0], [0, 1,-y0], [0, 0, 1]])

    # Scale
    sx = output_shape[0]/width
    sy = output_shape[1]/height
    S = np.array([[sx, 0, 0], [0, sy, 0], [0, 0, 1]])

    # Random Flip
    assert not do_flip, "There is a bug with random flip"
    f = np.random.randint(0,2)*2-1 if do_flip else 1 # random sample in {-1,1}
    F = np.array([[f, 0, 0], [0, 1, 0], [0, 0, 1]])

    return S@C@R@F


def compute_rotation_matrix(point3D: Point3D, camera3D: Point3D):
    """ Computes the rotation matrix of a camera in `camera3D` pointing
        towards the point `point3D`. Both are expressed in word coordinates.
        The convention is that Z is pointing down.
        Credits: François Ledent
    """
    point3D = camera3D - point3D
    x, y, z = point3D.x, point3D.y, point3D.z
    d = np.sqrt(x**2 + y**2)
    D = np.sqrt(x**2 + y**2 + z**2)
    h = d / D
    l = z / D

    # camera basis `B` expressed in the world basis `O`
    _x = np.array([y / d, -x / d, 0])
    _y = np.array([- l * x / d, - l * y / d, h])
    _z = np.array([- h * x / d, - h * y / d, -l])
    B = np.stack((_x, _y, _z), axis=-1)

    # `O = R @ B` (where `O` := `np.identity(3)`)
    R = B.T # inv(B) == B.T since R is a rotation matrix
    return R


def compute_shear_rectification_matrix(calib: Calib, point2D: Point2D):
    """ Computes the transformation matrix that rectifies the image shear due to
        projection in the image plane, at the point `point2D`.
    """
    vector = Point2D(point2D.x - calib.K[0,2], point2D.y - calib.K[1,2])
    R1 = np.eye(3)
    R1[0:2,:] = cv2.getRotationMatrix2D(point2D.to_int_tuple(), np.arctan2(vector.y, vector.x)*180/np.pi, 1.0)
    scale = np.cos(np.arctan(np.linalg.norm(vector)/calib.K[0,0]))
    T1 = np.array([[1, 0, -point2D.x], [0, 1, -point2D.y], [0, 0, 1]])
    S = np.array([[scale, 0, 0], [0, 1, 0], [0, 0, 1]])
    R2 = np.eye(3)
    R2[0:2,:] = cv2.getRotationMatrix2D((0, 0), -np.arctan2(vector.y, vector.x)*180/np.pi, 1.0)
    T2 = np.array([[1, 0,  point2D.x], [0, 1,  point2D.y], [0, 0, 1]])
    return T2@R2@S@T1@R1<|MERGE_RESOLUTION|>--- conflicted
+++ resolved
@@ -260,7 +260,7 @@
         assert sum([x is not None for x in v]) == 1, "One and only one of X, Y, Z must be given"
         assert isinstance(point2D, Point2D), "Wrong argument type '{}'. Expected {}".format(type(point2D), Point2D)
 
-        P = np.nan_to_num(Point3D(*v), 0)
+        P = Point3D([0 if x is None else x for x in v])
         v = np.array([[0 if x is None else 1 for x in v]]).T
         return self.project_2D_to_3D_plane(point2D, P, v)
 
@@ -282,13 +282,7 @@
         point2D = self.rectify(point2D)
         X = Point3D(self.Pinv @ point2D.H)
         d = (X - self.C)
-<<<<<<< HEAD
         return line_plane_intersection(self.C, d, point3D, n)
-=======
-        P = Point3D([0 if x is None else x for x in v])
-        v = np.array([[0 if x is None else 1 for x in v]]).T
-        return line_plane_intersection(self.C, d, P, v)
->>>>>>> 1a1b24fd
 
     def distort(self, point2D: Point2D) -> Point2D:
         """ Applies lens distortions to the given `point2D`.
